using System;
using System.Collections.Generic;
using JsonApiDotNetCore.Models;

namespace JsonApiDotNetCoreExample.Models
{
    public class TodoItem : Identifiable
    {
        public TodoItem()
        {
            GuidProperty = Guid.NewGuid();
        }

        [Attr("description")]
        public string Description { get; set; }

        [Attr("ordinal")]
        public long Ordinal { get; set; }

        [Attr("guid-property")]
        public Guid GuidProperty { get; set; }

        [Attr("created-date")]
        public DateTime CreatedDate { get; set; }

        [Attr("achieved-date", isFilterable: false, isSortable: false)]
        public DateTime? AchievedDate { get; set; }

        [Attr("updated-date")]
        public DateTime? UpdatedDate { get; set; }

<<<<<<< HEAD
        [Attr("calculated-value", isImmutable: true)]
        public string CalculatedValue
        {
            get => "joe";
        }

=======
        [Attr("offset-date")]
        public DateTimeOffset? OffsetDate { get; set; }
 
>>>>>>> c4ebf4b4
        public int? OwnerId { get; set; }
        public int? AssigneeId { get; set; }
        public Guid? CollectionId { get; set; }

        [HasOne("owner")]
        public virtual Person Owner { get; set; }

        [HasOne("assignee")]
        public virtual Person Assignee { get; set; }

        [HasOne("collection")]
        public virtual TodoItemCollection Collection { get; set; }

        public virtual int? DependentTodoItemId { get; set; }
        [HasOne("dependent-on-todo")]
        public virtual TodoItem DependentTodoItem { get; set; }




        // cyclical structure
        public virtual int? ParentTodoItemId {get; set;}
        [HasOne("parent-todo")]
        public virtual TodoItem ParentTodoItem { get; set; }
        [HasMany("children-todos")]
        public virtual List<TodoItem> ChildrenTodoItems { get; set; }
    }
}<|MERGE_RESOLUTION|>--- conflicted
+++ resolved
@@ -29,18 +29,15 @@
         [Attr("updated-date")]
         public DateTime? UpdatedDate { get; set; }
 
-<<<<<<< HEAD
         [Attr("calculated-value", isImmutable: true)]
         public string CalculatedValue
         {
             get => "joe";
         }
 
-=======
         [Attr("offset-date")]
         public DateTimeOffset? OffsetDate { get; set; }
  
->>>>>>> c4ebf4b4
         public int? OwnerId { get; set; }
         public int? AssigneeId { get; set; }
         public Guid? CollectionId { get; set; }
