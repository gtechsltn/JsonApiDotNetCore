using System;
using System.Runtime.CompilerServices;
using JsonApiDotNetCore.Extensions;

namespace JsonApiDotNetCore.Models
{
    public abstract class RelationshipAttribute : Attribute
    {
        protected RelationshipAttribute(string publicName, Link documentLinks, bool canInclude, string mappedBy, string inverseNavigationProperty = null)
        {
            PublicRelationshipName = publicName;
            DocumentLinks = documentLinks;
            CanInclude = canInclude;
            EntityPropertyName = mappedBy;
            InverseNavigation = inverseNavigationProperty;
        }

        public string PublicRelationshipName { get; internal set; }
        public string InternalRelationshipName { get; internal set; }

<<<<<<< HEAD
=======
        public string InverseNavigation { get; internal set; }
>>>>>>> 35a2f547

        /// <summary>
        /// The related entity type. This does not necessarily match the navigation property type.
        /// In the case of a HasMany relationship, this value will be the generic argument type.
        /// </summary>
        /// 
        /// <example>
        /// <code>
        /// public List&lt;Tag&gt; Tags { get; set; } // Type => Tag
        /// </code>
        /// </example>
        [Obsolete("Use property DependentType")]
        public Type Type { get { return DependentType; } internal set { DependentType = value; } }

        /// <summary>
        /// The related entity type. This does not necessarily match the navigation property type.
        /// In the case of a HasMany relationship, this value will be the generic argument type.
        /// 
        /// The technical language as used in EF Core is used here (dependent vs principal).
        /// </summary>
        /// 
        /// <example>
        /// <code>
        /// public List&lt;Tag&gt; Tags { get; set; } // Type => Tag
        /// </code>
        /// </example>
        public Type DependentType { get; internal set; }

        /// <summary>
        /// The parent entity type. The technical language as used in EF Core is used here (dependent vs principal).
        /// </summary>
        public Type PrincipalType { get; internal set; }

        public bool IsHasMany => GetType() == typeof(HasManyAttribute) || GetType().Inherits(typeof(HasManyAttribute));
        public bool IsHasOne => GetType() == typeof(HasOneAttribute);
        public Link DocumentLinks { get; } = Link.All;
        public bool CanInclude { get; }
        public string EntityPropertyName { get; }

        public string InverseNavigation { get ; internal set;}

        public bool TryGetHasOne(out HasOneAttribute result)
        {
            if (IsHasOne)
            {
                result = (HasOneAttribute)this;
                return true;
            }
            result = null;
            return false;
        }

        public bool TryGetHasMany(out HasManyAttribute result)
        {
            if (IsHasMany)
            {
                result = (HasManyAttribute)this;
                return true;
            }
            result = null;
            return false;
        }

        public abstract void SetValue(object entity, object newValue);
        
        public object GetValue(object entity) => entity
            ?.GetType()?
            .GetProperty(InternalRelationshipName)?
            .GetValue(entity);

        public override string ToString()
        {
            return base.ToString() + ":" + PublicRelationshipName;
        }

        public override bool Equals(object obj)
        {
            if (!(obj is RelationshipAttribute attr))
            {
                return false;
            }
            bool equalRelationshipName = PublicRelationshipName.Equals(attr.PublicRelationshipName);

            bool equalPrincipalType = true;
            if (PrincipalType != null)
            {
                equalPrincipalType = PrincipalType.Equals(attr.PrincipalType);
            }
            return IsHasMany == attr.IsHasMany && equalRelationshipName && equalPrincipalType;
        }

        /// <summary>
        /// Whether or not the provided exposed name is equivalent to the one defined in on the model
        /// </summary>
        public virtual bool Is(string publicRelationshipName)
            => string.Equals(publicRelationshipName, PublicRelationshipName, StringComparison.OrdinalIgnoreCase);

        /// <summary>
        /// The internal navigation property path to the related entity.
        /// </summary>
        /// <remarks>
        /// In all cases except the HasManyThrough relationships, this will just be the <see cref="InternalRelationshipName" />.
        /// </remarks>
        public virtual string RelationshipPath => InternalRelationshipName;
    }
}<|MERGE_RESOLUTION|>--- conflicted
+++ resolved
@@ -6,22 +6,17 @@
 {
     public abstract class RelationshipAttribute : Attribute
     {
-        protected RelationshipAttribute(string publicName, Link documentLinks, bool canInclude, string mappedBy, string inverseNavigationProperty = null)
+        protected RelationshipAttribute(string publicName, Link documentLinks, bool canInclude, string mappedBy)
         {
             PublicRelationshipName = publicName;
             DocumentLinks = documentLinks;
             CanInclude = canInclude;
             EntityPropertyName = mappedBy;
-            InverseNavigation = inverseNavigationProperty;
         }
 
         public string PublicRelationshipName { get; internal set; }
         public string InternalRelationshipName { get; internal set; }
-
-<<<<<<< HEAD
-=======
         public string InverseNavigation { get; internal set; }
->>>>>>> 35a2f547
 
         /// <summary>
         /// The related entity type. This does not necessarily match the navigation property type.
@@ -60,8 +55,6 @@
         public Link DocumentLinks { get; } = Link.All;
         public bool CanInclude { get; }
         public string EntityPropertyName { get; }
-
-        public string InverseNavigation { get ; internal set;}
 
         public bool TryGetHasOne(out HasOneAttribute result)
         {
