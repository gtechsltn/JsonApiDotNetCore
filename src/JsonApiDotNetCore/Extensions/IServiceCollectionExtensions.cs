using System;
using System.Collections.Generic;
using System.Linq;
using System.Reflection;
using JsonApiDotNetCore.Builders;
using JsonApiDotNetCore.Configuration;
using JsonApiDotNetCore.Data;
using JsonApiDotNetCore.Formatters;
using JsonApiDotNetCore.Graph;
using JsonApiDotNetCore.Internal;
using JsonApiDotNetCore.Internal.Generics;
using JsonApiDotNetCore.Middleware;
using JsonApiDotNetCore.Models;
using JsonApiDotNetCore.Serialization;
using JsonApiDotNetCore.Hooks;
using JsonApiDotNetCore.Services;
using JsonApiDotNetCore.Services.Operations;
using JsonApiDotNetCore.Services.Operations.Processors;
using Microsoft.AspNetCore.Http;
using Microsoft.AspNetCore.Mvc;
using Microsoft.EntityFrameworkCore;
using Microsoft.Extensions.DependencyInjection;

namespace JsonApiDotNetCore.Extensions
{
    // ReSharper disable once InconsistentNaming
    public static class IServiceCollectionExtensions
    {
        public static IServiceCollection AddJsonApi<TContext>(this IServiceCollection services)
            where TContext : DbContext
        {
            var mvcBuilder = services.AddMvcCore();
            return AddJsonApi<TContext>(services, opt => { }, mvcBuilder);
        }

        public static IServiceCollection AddJsonApi<TContext>(this IServiceCollection services, Action<JsonApiOptions> options)
            where TContext : DbContext
        {
            var mvcBuilder = services.AddMvcCore();
            return AddJsonApi<TContext>(services, options, mvcBuilder);
        }

        public static IServiceCollection AddJsonApi<TContext>(
            this IServiceCollection services,
            Action<JsonApiOptions> options,
            IMvcCoreBuilder mvcBuilder) where TContext : DbContext
        {
            var config = new JsonApiOptions();
            options(config);
            config.BuildResourceGraph(builder => builder.AddDbContext<TContext>());

            mvcBuilder.AddMvcOptions(opt => AddMvcOptions(opt, config));

            AddJsonApiInternals<TContext>(services, config);
            return services;
        }

        public static IServiceCollection AddJsonApi(
            this IServiceCollection services,
            Action<JsonApiOptions> configureOptions,
            IMvcCoreBuilder mvcBuilder,
            Action<ServiceDiscoveryFacade> autoDiscover = null)
        {
            var config = new JsonApiOptions();
            configureOptions(config);

            if(autoDiscover != null)
            {
                var facade = new ServiceDiscoveryFacade(services, config.ResourceGraphBuilder);
                autoDiscover(facade);
            }

            mvcBuilder.AddMvcOptions(opt => AddMvcOptions(opt, config));

            AddJsonApiInternals(services, config);
            return services;
        }

        private static void AddMvcOptions(MvcOptions options, JsonApiOptions config)
        {
            options.Filters.Add(typeof(JsonApiExceptionFilter));
            options.Filters.Add(typeof(TypeMatchFilter));
            options.SerializeAsJsonApi(config);
        }

        public static void AddJsonApiInternals<TContext>(
            this IServiceCollection services,
            JsonApiOptions jsonApiOptions) where TContext : DbContext
        {
            if (jsonApiOptions.ResourceGraph == null)
                jsonApiOptions.BuildResourceGraph<TContext>(null);

            services.AddScoped<IDbContextResolver, DbContextResolver<TContext>>();

            AddJsonApiInternals(services, jsonApiOptions);
        }

        public static void AddJsonApiInternals(
            this IServiceCollection services,
            JsonApiOptions jsonApiOptions)
        {
            if (jsonApiOptions.ResourceGraph == null)
                jsonApiOptions.ResourceGraph = jsonApiOptions.ResourceGraphBuilder.Build();

            if (jsonApiOptions.ResourceGraph.UsesDbContext == false)
            {
                services.AddScoped<DbContext>();
                services.AddSingleton(new DbContextOptionsBuilder().Options);
            }

            if (jsonApiOptions.EnableOperations)
                AddOperationServices(services);

            services.AddScoped(typeof(IEntityRepository<>), typeof(DefaultEntityRepository<>));
            services.AddScoped(typeof(IEntityRepository<,>), typeof(DefaultEntityRepository<,>));

            services.AddScoped(typeof(IEntityReadRepository<,>), typeof(DefaultEntityRepository<,>));
            services.AddScoped(typeof(IEntityWriteRepository<,>), typeof(DefaultEntityRepository<,>));



            services.AddScoped(typeof(ICreateService<>), typeof(EntityResourceService<>));
            services.AddScoped(typeof(ICreateService<,>), typeof(EntityResourceService<,>));

            services.AddScoped(typeof(IGetAllService<>), typeof(EntityResourceService<>));
            services.AddScoped(typeof(IGetAllService<,>), typeof(EntityResourceService<,>));

            services.AddScoped(typeof(IGetByIdService<>), typeof(EntityResourceService<>));
            services.AddScoped(typeof(IGetByIdService<,>), typeof(EntityResourceService<,>));

            services.AddScoped(typeof(IGetRelationshipService<,>), typeof(EntityResourceService<>));
            services.AddScoped(typeof(IGetRelationshipService<,>), typeof(EntityResourceService<,>));

            services.AddScoped(typeof(IUpdateService<>), typeof(EntityResourceService<>));
            services.AddScoped(typeof(IUpdateService<,>), typeof(EntityResourceService<,>));

            services.AddScoped(typeof(IDeleteService<>), typeof(EntityResourceService<>));
            services.AddScoped(typeof(IDeleteService<,>), typeof(EntityResourceService<,>));

            services.AddScoped(typeof(IResourceService<>), typeof(EntityResourceService<>));
            services.AddScoped(typeof(IResourceService<,>), typeof(EntityResourceService<,>));

            services.AddSingleton(jsonApiOptions);
            services.AddSingleton(jsonApiOptions.ResourceGraph);
            services.AddScoped<IJsonApiContext, JsonApiContext>();
            services.AddSingleton<IHttpContextAccessor, HttpContextAccessor>();
            services.AddScoped<IScopedServiceProvider, RequestScopedServiceProvider>();
            services.AddScoped<JsonApiRouteHandler>();
            services.AddScoped<IMetaBuilder, MetaBuilder>();
            services.AddScoped<IDocumentBuilder, DocumentBuilder>();
            services.AddScoped<IJsonApiSerializer, JsonApiSerializer>();
            services.AddScoped<IJsonApiWriter, JsonApiWriter>();
            services.AddScoped<IJsonApiDeSerializer, JsonApiDeSerializer>();
            services.AddScoped<IJsonApiReader, JsonApiReader>();
            services.AddScoped<IGenericProcessorFactory, GenericProcessorFactory>();
            services.AddScoped(typeof(GenericProcessor<>));
            services.AddScoped<IQueryAccessor, QueryAccessor>();
            services.AddScoped<IQueryParser, QueryParser>();
            services.AddScoped<IControllerContext, Services.ControllerContext>();
            services.AddScoped<IDocumentBuilderOptionsProvider, DocumentBuilderOptionsProvider>();

<<<<<<< HEAD
            if (jsonApiOptions.EnableResourceHooks)
            {
                services.AddSingleton(typeof(IHooksDiscovery<>), typeof(HooksDiscovery<>));
                services.AddScoped(typeof(IResourceHookContainer<>), typeof(ResourceDefinition<>));
                services.AddTransient(typeof(IResourceHookExecutor), typeof(ResourceHookExecutor));
                services.AddTransient<IHookExecutorHelper, HookExecutorHelper>();
            }

            services.AddScoped<IInverseRelationships, InverseRelationships>();
=======
            services.AddScoped<IInverseRelationships, InverseRelationships>();


            // services.AddScoped<IActionFilter, TypeMatchFilter>();
>>>>>>> 35a2f547
        }

        private static void AddOperationServices(IServiceCollection services)
        {
            services.AddScoped<IOperationsProcessor, OperationsProcessor>();

            services.AddScoped(typeof(ICreateOpProcessor<>), typeof(CreateOpProcessor<>));
            services.AddScoped(typeof(ICreateOpProcessor<,>), typeof(CreateOpProcessor<,>));

            services.AddScoped(typeof(IGetOpProcessor<>), typeof(GetOpProcessor<>));
            services.AddScoped(typeof(IGetOpProcessor<,>), typeof(GetOpProcessor<,>));

            services.AddScoped(typeof(IRemoveOpProcessor<>), typeof(RemoveOpProcessor<>));
            services.AddScoped(typeof(IRemoveOpProcessor<,>), typeof(RemoveOpProcessor<,>));

            services.AddScoped(typeof(IUpdateOpProcessor<>), typeof(UpdateOpProcessor<>));
            services.AddScoped(typeof(IUpdateOpProcessor<,>), typeof(UpdateOpProcessor<,>));

            services.AddScoped<IOperationProcessorResolver, OperationProcessorResolver>();
        }

        public static void SerializeAsJsonApi(this MvcOptions options, JsonApiOptions jsonApiOptions)
        {
            options.InputFormatters.Insert(0, new JsonApiInputFormatter());

            options.OutputFormatters.Insert(0, new JsonApiOutputFormatter());

            options.Conventions.Insert(0, new DasherizedRoutingConvention(jsonApiOptions.Namespace));
        }

        /// <summary>
        /// Adds all required registrations for the service to the container
        /// </summary>
        /// <exception cref="JsonApiSetupException"/>
        public static IServiceCollection AddResourceService<T>(this IServiceCollection services) 
        {
            var typeImplementsAnExpectedInterface = false;

            var serviceImplementationType = typeof(T);

            // it is _possible_ that a single concrete type could be used for multiple resources...
            var resourceDescriptors = GetResourceTypesFromServiceImplementation(serviceImplementationType);

            foreach(var resourceDescriptor in resourceDescriptors)
            {
                foreach(var openGenericType in ServiceDiscoveryFacade.ServiceInterfaces)
                {
                    // A shorthand interface is one where the id type is ommitted
                    // e.g. IResourceService<T> is the shorthand for IResourceService<T, TId>
                    var isShorthandInterface = (openGenericType.GetTypeInfo().GenericTypeParameters.Length == 1);
                    if(isShorthandInterface && resourceDescriptor.IdType != typeof(int))
                        continue; // we can't create a shorthand for id types other than int

                    var concreteGenericType = isShorthandInterface
                        ? openGenericType.MakeGenericType(resourceDescriptor.ResourceType)
                        : openGenericType.MakeGenericType(resourceDescriptor.ResourceType, resourceDescriptor.IdType);

                    if(concreteGenericType.IsAssignableFrom(serviceImplementationType)) {
                        services.AddScoped(concreteGenericType, serviceImplementationType);
                        typeImplementsAnExpectedInterface = true;
                    }
                }
            }

            if(typeImplementsAnExpectedInterface == false)
                throw new JsonApiSetupException($"{serviceImplementationType} does not implement any of the expected JsonApiDotNetCore interfaces.");

            return services;
        }

        private static HashSet<ResourceDescriptor> GetResourceTypesFromServiceImplementation(Type type)
        {
            var resourceDecriptors = new HashSet<ResourceDescriptor>();
            var interfaces = type.GetInterfaces();
            foreach(var i in interfaces)
            {
                if(i.IsGenericType)
                {
                    var firstGenericArgument = i.GenericTypeArguments.FirstOrDefault();
                    if(TypeLocator.TryGetResourceDescriptor(firstGenericArgument, out var resourceDescriptor) == true)
                    {
                        resourceDecriptors.Add(resourceDescriptor);
                    }
                }
            }

            return resourceDecriptors;
        }
    }
}<|MERGE_RESOLUTION|>--- conflicted
+++ resolved
@@ -159,7 +159,7 @@
             services.AddScoped<IControllerContext, Services.ControllerContext>();
             services.AddScoped<IDocumentBuilderOptionsProvider, DocumentBuilderOptionsProvider>();
 
-<<<<<<< HEAD
+           
             if (jsonApiOptions.EnableResourceHooks)
             {
                 services.AddSingleton(typeof(IHooksDiscovery<>), typeof(HooksDiscovery<>));
@@ -169,12 +169,7 @@
             }
 
             services.AddScoped<IInverseRelationships, InverseRelationships>();
-=======
-            services.AddScoped<IInverseRelationships, InverseRelationships>();
-
-
-            // services.AddScoped<IActionFilter, TypeMatchFilter>();
->>>>>>> 35a2f547
+
         }
 
         private static void AddOperationServices(IServiceCollection services)
